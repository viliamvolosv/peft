--- conflicted
+++ resolved
@@ -89,18 +89,11 @@
         r: int = 0,
         **kwargs,
     )-> None:
-<<<<<<< HEAD
         super().__init__()
         GLoraLayer.__init__(self, base_layer=base_layer, in_features=in_features, out_features=out_features, r=r, adapter_name=adapter_name)
         self.fan_in_fan_out = fan_in_fan_out
-=======
-        kwargs.pop('fan_in_fan_out')
-        nn.Module.__init__(self=self, **kwargs)
-        GLoraLayer.__init__(self, in_features=in_features, out_features=out_features, r=r, adapter_name=adapter_name)
+        self.weight.requires_grad = False
 
-        # Freezing the pre-trained weight matrix
->>>>>>> 4b676757
-        self.weight.requires_grad = False
         # Freezing the pre-trained weight matrix
         nn.Linear.reset_parameters(self)
         self._active_adapter = adapter_name
